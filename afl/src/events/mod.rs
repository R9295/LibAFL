#[cfg(feature = "std")]
pub mod llmp;
#[cfg(feature = "std")]
pub mod llmp_translated; // TODO: Abstract away.
#[cfg(feature = "std")]
pub mod shmem_translated;

#[cfg(feature = "std")]
pub use crate::events::llmp::LLMP;

use alloc::rc::Rc;
use core::any::Any;
use core::cell::RefCell;
//use core::any::TypeId;
<<<<<<< HEAD
// TODO use core version
use std::io::Write;

use crate::corpus::{Corpus, Testcase};
=======
use core::fmt::Display;

#[cfg(feature = "std")]
use std::io::Write;

use crate::AflError;
use crate::corpus::Corpus;
>>>>>>> 273ea452
use crate::engines::State;
use crate::executors::Executor;
use crate::inputs::Input;
use crate::utils::Rand;

pub trait Event: Any {
    fn name(&self) -> &'static str;
}

pub trait EventManager<S, C, E, I, R>
where
    S: State<C, E, I, R>,
    C: Corpus<I, R>,
    E: Executor<I>,
    I: Input,
    R: Rand,
{
    /// Check if this EventaManager support a given Event type
    fn enabled<T>(&self) -> bool
    where
        T: Event;

    /// Fire an Event
    fn fire<T>(&mut self, event: T) -> Result<(), AflError>
    where
        T: Event;

    /// Lookup for incoming events and process them.
    /// Return the number of processes events or an error
    fn process(&mut self, state: &mut S) -> Result<usize, AflError>;
}

// e.g. fire_event!(manager, MyEvent, myparam1, ...)
#[macro_export]
macro_rules! fire_event {
    ($manager:expr, $event:ty, $( $x:expr ),+ ) => {
        {
            if $manager.enabled::<$event>() {
                $manager.fire(<$event>::new($( $x ),*))
            } else {
                Ok(())
            }
        }
    };
    ($manager:expr, $event:ty) => {
        {
            if $manager.enabled::<$event>() {
                $manager.fire(<$event>::new())
            } else {
                Ok(())
            }
        }
    };
}

pub struct LoadInitialEvent {}
impl Event for LoadInitialEvent {
    fn name(&self) -> &'static str {
        "LOAD"
    }
}
impl LoadInitialEvent {
    pub fn new() -> Self {
        LoadInitialEvent {}
    }
}

pub struct NewTestcaseEvent<I>
where
    I: Input,
{
    testcase: Rc<RefCell<Testcase<I>>>,
}

impl<I> Event<I> for NewTestcaseEvent<I>
where
    I: Input,
{
    fn name(&self) -> &'static str {
        "NEW"
    }
}

impl<I> NewTestcaseEvent<I>
where
    I: Input,
{
    pub fn new(testcase: Rc<RefCell<Testcase<I>>>) -> Self {
        NewTestcaseEvent { testcase: testcase }
    }
}

pub struct UpdateStatsEvent {}
impl Event for UpdateStatsEvent {
    fn name(&self) -> &'static str {
        "STATS"
    }
}
impl UpdateStatsEvent {
    pub fn new() -> Self {
        UpdateStatsEvent {}
    }
}

#[cfg(feature = "std")]
pub struct LoggerEventManager<W>
where
    W: Write,
{
    events: Vec<Box<dyn Event>>,
    writer: W,
}

#[cfg(feature = "std")]
impl<S, C, E, I, R, W> EventManager<S, C, E, I, R> for LoggerEventManager<W>
where
    S: State<C, E, I, R>,
    C: Corpus<I, R>,
    E: Executor<I>,
    I: Input,
    R: Rand,
    W: Write,
{
    fn enabled<T>(&self) -> bool
    where
        T: Event,
    {
        true
        /*let _load = TypeId::of::<LoadInitialEvent>();
        let _new = TypeId::of::<NewTestcaseEvent>();
        match TypeId::of::<T>() {
            _load => true,
            _new => true,
            _ => false,
        }*/
    }

    fn fire<T>(&mut self, event: T) -> Result<(), AflError>
    where
        T: Event,
    {
        self.events.push(Box::new(event));
        Ok(())
    }

    fn process(&mut self, state: &mut S) -> Result<usize, AflError> {
        let num = self.events.len();
        for event in &self.events {
            writeln!(
                &mut self.writer,
                "#{}\t[{}] corp: {} exec/s: {}",
                state.executions(),
                event.name(),
                state.corpus().entries().len(),
                state.executions_over_seconds()
            )?;
        }
        self.events.clear();
        Ok(num)
    }
}

#[cfg(feature = "std")]
impl<W> LoggerEventManager<W>
where
    W: Write,
{
    pub fn new(writer: W) -> Self {
        LoggerEventManager {
            events: vec![],
            writer: writer,
        }
    }
}<|MERGE_RESOLUTION|>--- conflicted
+++ resolved
@@ -9,29 +9,19 @@
 pub use crate::events::llmp::LLMP;
 
 use alloc::rc::Rc;
-use core::any::Any;
 use core::cell::RefCell;
 //use core::any::TypeId;
-<<<<<<< HEAD
-// TODO use core version
+#[cfg(feature = "std")]
 use std::io::Write;
 
 use crate::corpus::{Corpus, Testcase};
-=======
-use core::fmt::Display;
-
-#[cfg(feature = "std")]
-use std::io::Write;
-
-use crate::AflError;
-use crate::corpus::Corpus;
->>>>>>> 273ea452
 use crate::engines::State;
 use crate::executors::Executor;
 use crate::inputs::Input;
 use crate::utils::Rand;
+use crate::AflError;
 
-pub trait Event: Any {
+pub trait Event {
     fn name(&self) -> &'static str;
 }
 
@@ -100,7 +90,7 @@
     testcase: Rc<RefCell<Testcase<I>>>,
 }
 
-impl<I> Event<I> for NewTestcaseEvent<I>
+impl<I> Event for NewTestcaseEvent<I>
 where
     I: Input,
 {
@@ -115,6 +105,10 @@
 {
     pub fn new(testcase: Rc<RefCell<Testcase<I>>>) -> Self {
         NewTestcaseEvent { testcase: testcase }
+    }
+
+    pub fn testcase(&self) -> &Rc<RefCell<Testcase<I>>> {
+        &self.testcase
     }
 }
 
@@ -135,7 +129,7 @@
 where
     W: Write,
 {
-    events: Vec<Box<dyn Event>>,
+    events: Vec<String>,
     writer: W,
 }
 
@@ -167,7 +161,7 @@
     where
         T: Event,
     {
-        self.events.push(Box::new(event));
+        self.events.push(event.name().to_string());
         Ok(())
     }
 
@@ -178,7 +172,7 @@
                 &mut self.writer,
                 "#{}\t[{}] corp: {} exec/s: {}",
                 state.executions(),
-                event.name(),
+                event,
                 state.corpus().entries().len(),
                 state.executions_over_seconds()
             )?;
