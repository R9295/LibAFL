--- conflicted
+++ resolved
@@ -261,13 +261,9 @@
     /// This information is used by fuzzer `maybe_report_progress`.
     last_report_time: Option<Duration>,
     /// The current index of the corpus; used to record for resumable fuzzing.
-<<<<<<< HEAD
-    corpus_idx: Option<CorpusId>,
+    corpus_id: Option<CorpusId>,
     /// Tell the fuzzer to stop at the start of the next fuzzing iteration.
     should_stop: bool,
-=======
-    corpus_id: Option<CorpusId>,
->>>>>>> e3dd7cf0
     stage_stack: StageStack,
     phantom: PhantomData<I>,
 }
