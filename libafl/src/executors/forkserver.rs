--- conflicted
+++ resolved
@@ -1548,8 +1548,7 @@
     }
 }
 
-<<<<<<< HEAD
-impl<OT, S, SP> HasTimeout for ForkserverExecutor<OT, S, SP>
+impl<TC, OT, S, SP> HasTimeout for ForkserverExecutor<TC, OT, S, SP>
 where
     SP: ShMemProvider,
 {
@@ -1564,10 +1563,7 @@
     }
 }
 
-impl<OT, S, SP> UsesState for ForkserverExecutor<OT, S, SP>
-=======
 impl<TC, OT, S, SP> UsesState for ForkserverExecutor<TC, OT, S, SP>
->>>>>>> e27ec269
 where
     S: State,
     SP: ShMemProvider,
