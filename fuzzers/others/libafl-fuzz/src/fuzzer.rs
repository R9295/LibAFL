use std::{
    borrow::Cow,
    marker::PhantomData,
    path::{Path, PathBuf},
    time::Duration,
};

use libafl::{
    corpus::{CachedOnDiskCorpus, Corpus, OnDiskCorpus},
    events::{
        CentralizedEventManager, EventManagerHooksTuple, EventProcessor,
        LlmpRestartingEventManager, ProgressReporter,
    },
    executors::forkserver::{ForkserverExecutor, ForkserverExecutorBuilder},
    feedback_and, feedback_or, feedback_or_fast,
    feedbacks::{ConstFeedback, CrashFeedback, MaxMapFeedback, TimeFeedback, TimeoutFeedback},
    fuzzer::StdFuzzer,
    inputs::BytesInput,
    mutators::{havoc_mutations, tokens_mutations, AFLppRedQueen, StdScheduledMutator, Tokens},
    observers::{CanTrack, HitcountsMapObserver, StdMapObserver, TimeObserver},
    schedulers::{
        powersched::{BaseSchedule, PowerSchedule},
        IndexesLenTimeMinimizerScheduler, QueueScheduler, StdWeightedScheduler,
    },
    stages::{
        mutational::MultiMutationalStage, CalibrationStage, ColorizationStage, IfStage,
        StagesTuple, StdMutationalStage, StdPowerMutationalStage, SyncFromDiskStage,
    },
    state::{
        HasCorpus, HasCurrentTestcase, HasExecutions, HasLastReportTime, HasStartTime, StdState,
        UsesState,
    },
    Error, Fuzzer, HasFeedback, HasMetadata, SerdeAny,
};
use libafl_bolts::{
    core_affinity::CoreId,
    current_nanos, current_time,
    fs::get_unique_std_input_file,
    ownedref::OwnedRefMut,
    rands::StdRand,
    shmem::{ShMem, ShMemProvider, UnixShMemProvider},
    tuples::{tuple_list, Handled, Merge},
    AsSliceMut,
};
use libafl_targets::{cmps::AFLppCmpLogMap, AFLppCmpLogObserver, AFLppCmplogTracingStage};
use serde::{Deserialize, Serialize};

use crate::{
    afl_stats::{AflStatsStage, CalibrationTime, FuzzTime, SyncTime},
    corpus::{set_corpus_filepath, set_solution_filepath},
    env_parser::AFL_DEFAULT_MAP_SIZE,
    executor::find_afl_binary,
    feedback::{
        filepath::CustomFilepathToTestcaseFeedback, persistent_record::PersitentRecordFeedback,
        seed::SeedFeedback,
    },
    scheduler::SupportedSchedulers,
    stages::{mutational_stage::SupportedMutationalStages, time_tracker::TimeTrackingStageWrapper},
    Opt, AFL_DEFAULT_INPUT_LEN_MAX, AFL_DEFAULT_INPUT_LEN_MIN, AFL_HARNESS_FILE_INPUT,
    SHMEM_ENV_VAR,
};

pub type LibaflFuzzState =
    StdState<BytesInput, CachedOnDiskCorpus<BytesInput>, StdRand, OnDiskCorpus<BytesInput>>;

pub fn run_client<EMH, SP>(
    state: Option<LibaflFuzzState>,
    mut restarting_mgr: CentralizedEventManager<
        LlmpRestartingEventManager<(), LibaflFuzzState, SP>,
        EMH,
        LibaflFuzzState,
        SP,
    >,
    fuzzer_dir: &Path,
    core_id: CoreId,
    opt: &Opt,
    is_main_node: bool,
) -> Result<(), Error>
where
    EMH: EventManagerHooksTuple<LibaflFuzzState> + Copy + Clone,
    SP: ShMemProvider,
{
    // Create the shared memory map for comms with the forkserver
    let mut shmem_provider = UnixShMemProvider::new().unwrap();
    let mut shmem = shmem_provider
        .new_shmem(opt.map_size.unwrap_or(AFL_DEFAULT_MAP_SIZE))
        .unwrap();
    shmem.write_to_env(SHMEM_ENV_VAR).unwrap();
    let shmem_buf = shmem.as_slice_mut();

    // Create an observation channel to keep track of edges hit.
    let edges_observer = unsafe {
        HitcountsMapObserver::new(StdMapObserver::new("edges", shmem_buf)).track_indices()
    };

    // Create a MapFeedback for coverage guided fuzzin'
    let map_feedback = MaxMapFeedback::new(&edges_observer);

    // Create the CalibrationStage; used to measure the stability of an input.
    // We run the stage only if we are NOT doing sequential scheduling.
    let calibration = IfStage::new(
        |_, _, _, _| Ok(!opt.sequential_queue),
        tuple_list!(TimeTrackingStageWrapper::<CalibrationTime, _, _>::new(
            CalibrationStage::new(&map_feedback)
        )),
    );

    // Add user supplied dictionaries
    let mut tokens = Tokens::new();
    tokens = tokens.add_from_files(&opt.dicts)?;

    let user_token_count = tokens.len();

    // Create a AFLStatsStage;
    let afl_stats_stage = AflStatsStage::new(
        opt,
        fuzzer_dir.to_path_buf(),
        &edges_observer,
        user_token_count,
        !opt.no_autodict,
        core_id,
    );

    // Create an observation channel to keep track of the execution time.
    let time_observer = TimeObserver::new("time");

    /*
     * Feedback to decide if the Input is "corpus worthy"
     * We only check if it gives new coverage.
     * The `TimeFeedback` is used to annotate the testcase with it's exec time.
     * The `CustomFilepathToTestcaseFeedback is used to adhere to AFL++'s corpus format.
     * The `Seedfeedback` is used during seed loading to adhere to AFL++'s handling of seeds
     */
    let mut feedback = SeedFeedback::new(
        feedback_or!(
            map_feedback,
            TimeFeedback::new(&time_observer),
            CustomFilepathToTestcaseFeedback::new(set_corpus_filepath, fuzzer_dir.to_path_buf())
        ),
        opt,
    );

    /*
     * Feedback to decide if the Input is "solution worthy".
     * We check if it's a crash or a timeout (if we are configured to consider timeouts)
     * The `CustomFilepathToTestcaseFeedback is used to adhere to AFL++'s corpus format.
     * The `MaxMapFeedback` saves objectives only if they hit new edges
     * Note: The order of the feedbacks matter!
     * */
    let mut objective = feedback_or!(
        feedback_and!(
            feedback_or_fast!(
                CrashFeedback::new(),
                feedback_and!(
                    ConstFeedback::new(!opt.ignore_timeouts),
                    TimeoutFeedback::new()
                )
            ),
            MaxMapFeedback::with_name("edges_objective", &edges_observer)
        ),
        CustomFilepathToTestcaseFeedback::new(set_solution_filepath, fuzzer_dir.to_path_buf()),
        PersitentRecordFeedback::new(opt.persistent_record),
    );

    // Initialize our State if necessary
    let mut state = state.unwrap_or_else(|| {
        StdState::new(
            StdRand::with_seed(opt.rng_seed.unwrap_or(current_nanos())),
            // TODO: configure testcache size
            CachedOnDiskCorpus::<BytesInput>::new(fuzzer_dir.join("queue"), 1000).unwrap(),
            OnDiskCorpus::<BytesInput>::new(fuzzer_dir).unwrap(),
            &mut feedback,
            &mut objective,
        )
        .unwrap()
    });

    // Create our Mutational Stage.
    // We can either have a simple MutationalStage (for Queue scheduling)
    // Or one that utilizes scheduling metadadata (Weighted Random scheduling)
    let mutation = StdScheduledMutator::new(havoc_mutations().merge(tokens_mutations()));
    let inner_mutational_stage = if opt.sequential_queue {
        SupportedMutationalStages::StdMutational(StdMutationalStage::new(mutation), PhantomData)
    } else {
        SupportedMutationalStages::PowerMutational(
            StdPowerMutationalStage::new(mutation),
            PhantomData,
        )
    };
    let mutational_stage = TimeTrackingStageWrapper::<FuzzTime, _, _>::new(inner_mutational_stage);
    let strategy = opt.power_schedule.unwrap_or(BaseSchedule::EXPLORE);

    // Create our ColorizationStage
    let colorization = ColorizationStage::new(&edges_observer);

    // Create our Scheduler
    // Our scheduler can either be a Queue
    // Or a "Weighted Random" which prioritizes entries that take less time and hit more edges
    let scheduler;
    if opt.sequential_queue {
        scheduler = SupportedSchedulers::Queue(QueueScheduler::new(), PhantomData);
    } else {
        let ps = PowerSchedule::new(strategy);
        let mut weighted_scheduler =
            StdWeightedScheduler::with_schedule(&mut state, &edges_observer, Some(ps));
        if opt.cycle_schedules {
            weighted_scheduler = weighted_scheduler.cycling_scheduler();
        }
        scheduler = SupportedSchedulers::Weighted(
            IndexesLenTimeMinimizerScheduler::new(&edges_observer, weighted_scheduler),
            PhantomData,
        );
    }

    // Create our Fuzzer
    let mut fuzzer = StdFuzzer::new(scheduler, feedback, objective);

    // Set LD_PRELOAD (Linux) && DYLD_INSERT_LIBRARIES (OSX) for target.
    if let Some(preload_env) = &opt.afl_preload {
        std::env::set_var("LD_PRELOAD", preload_env);
        std::env::set_var("DYLD_INSERT_LIBRARIES", preload_env);
    }

    // Insert appropriate shared libraries if frida_mode
    if opt.frida_mode {
        if opt.frida_asan {
            std::env::set_var("ASAN_OPTIONS", "detect_leaks=false");
        }
        let frida_bin = find_afl_binary("afl-frida-trace.so", Some(opt.executable.clone()))?
            .display()
            .to_string();
        let preload = if let Some(preload_env) = &opt.afl_preload {
            format!("{preload_env}:{frida_bin}")
        } else {
            frida_bin
        };
        std::env::set_var("LD_PRELOAD", &preload);
        std::env::set_var("DYLD_INSERT_LIBRARIES", &preload);
    }

    // Create the base Executor
    let mut executor_builder = base_executor_builder(opt, &mut shmem_provider, fuzzer_dir);
    // Set a custom exit code to be interpreted as a Crash if configured.
    if let Some(crash_exitcode) = opt.crash_exitcode {
        executor_builder = executor_builder.crash_exitcode(crash_exitcode);
    }

    // Enable autodict if configured
    if !opt.no_autodict {
        executor_builder = executor_builder.autotokens(&mut tokens);
    };

    // Finalize and build our Executor
<<<<<<< HEAD
    let mut executor = executor
        .build_dynamic_map(edges_observer, tuple_list!(time_observer))
=======
    let mut executor = executor_builder
        .build(tuple_list!(time_observer, edges_observer))
>>>>>>> 4e54182b
        .unwrap();

    let queue_dir = fuzzer_dir.join("queue");
    if opt.auto_resume {
        // TODO - see afl-fuzz-init.c line 1898 onwards
    } else {
        // If we aren't auto resuming, copy all the files to our queue directory.
        let mut id = 0;
        state.walk_initial_inputs(&[opt.input_dir.clone()], |path: &PathBuf| {
            let mut filename = path
                .file_name()
                .ok_or(Error::illegal_state(format!(
                    "file {} in input directory does not have a filename",
                    path.display()
                )))?
                .to_str()
                .ok_or(Error::illegal_state(format!(
                    "file {} in input directory does not have a legal filename",
                    path.display()
                )))?
                .to_string();
            filename = format!("id:{id:0>6},time:0,execs:0,orig:{filename}");
            let cpy_res = std::fs::copy(path, queue_dir.join(filename));
            match cpy_res {
                Err(e) if e.kind() == std::io::ErrorKind::InvalidInput => {
                    println!("skipping {} since it is not a regular file", path.display());
                }
                Err(e) => return Err(e.into()),
                Ok(_) => {
                    id += 1;
                }
            }
            Ok(())
        })?;
    }
    // Load our seeds.
    if state.must_load_initial_inputs() {
        state
            .load_initial_inputs_multicore(
                &mut fuzzer,
                &mut executor,
                &mut restarting_mgr,
                &[queue_dir],
                &core_id,
                opt.cores.as_ref().expect("invariant; should never occur"),
            )
            .unwrap_or_else(|err| panic!("Failed to load initial corpus! {err:?}"));
        println!("We imported {} inputs from disk.", state.corpus().count());
    }

    // We set IsInitialCorpusEntry as metadata for all initial testcases.
    // Used in Cmplog stage if AFL_CMPLOG_ONLY_NEW.
    if opt.cmplog_only_new {
        for id in state.corpus().ids() {
            let testcase = state.corpus().get(id).expect("should be present in Corpus");
            testcase
                .borrow_mut()
                .add_metadata(IsInitialCorpusEntryMetadata {});
        }
    }

    // Add the tokens to State
    state.add_metadata(tokens);

    // Set the start time of our Fuzzer
    *state.start_time_mut() = current_time();

    // Tell [`SeedFeedback`] that we're done loading seeds; rendering it benign.
    fuzzer.feedback_mut().done_loading_seeds();

    // Create a Sync stage to sync from foreign fuzzers
    let sync_stage = IfStage::new(
        |_, _, _, _| Ok(is_main_node && !opt.foreign_sync_dirs.is_empty()),
        tuple_list!(TimeTrackingStageWrapper::<SyncTime, _, _>::new(
            SyncFromDiskStage::with_from_file(
                opt.foreign_sync_dirs.clone(),
                opt.foreign_sync_interval
            )
        )),
    );

    // Create a CmpLog executor if configured.
    // We only run cmplog on the main node
    let cmplog_executable_path = match &opt.cmplog {
        None => "-",
        Some(ref p) => match p.as_str() {
            "0" => opt.executable.to_str().unwrap(),
            _ => p,
        },
    };
    let run_cmplog = cmplog_executable_path != "-" && is_main_node;

    if run_cmplog {
        // The CmpLog map shared between the CmpLog observer and CmpLog executor
        let mut cmplog_shmem = shmem_provider.uninit_on_shmem::<AFLppCmpLogMap>().unwrap();

        // Let the Forkserver know the CmpLog shared memory map ID.
        cmplog_shmem.write_to_env("__AFL_CMPLOG_SHM_ID").unwrap();
        let cmpmap = unsafe { OwnedRefMut::from_shmem(&mut cmplog_shmem) };

        // Create the CmpLog observer.
        let cmplog_observer = AFLppCmpLogObserver::new("cmplog", cmpmap, true);
        let cmplog_ref = cmplog_observer.handle();

        // Create the CmpLog executor.
        // Cmplog has 25% execution overhead so we give it double the timeout
        let cmplog_executor = base_executor_builder(opt, &mut shmem_provider, fuzzer_dir)
            .timeout(Duration::from_millis(opt.hang_timeout * 2))
            .program(cmplog_executable_path)
            .build(tuple_list!(cmplog_observer))
            .unwrap();

        // Create the CmpLog tracing stage.
        let tracing = AFLppCmplogTracingStage::new(cmplog_executor, cmplog_ref);

        // Create a randomic Input2State stage
        let rq = MultiMutationalStage::new(AFLppRedQueen::with_cmplog_options(true, true));

        // Create an IfStage and wrap the CmpLog stages in it.
        // We run cmplog on the second fuzz run of the testcase.
        // This stage checks if the testcase has been fuzzed more than twice, if so do not run cmplog.
        // We also check if it is an initial corpus testcase
        // and if run with AFL_CMPLOG_ONLY_NEW, then we avoid cmplog.
        let cb = |_fuzzer: &mut _,
                  _executor: &mut _,
                  state: &mut LibaflFuzzState,
                  _event_manager: &mut _|
         -> Result<bool, Error> {
            let testcase = state.current_testcase()?;
            if testcase.scheduled_count() == 1
                || (opt.cmplog_only_new && testcase.has_metadata::<IsInitialCorpusEntryMetadata>())
            {
                return Ok(false);
            }
            Ok(true)
        };
        let cmplog = IfStage::new(cb, tuple_list!(colorization, tracing, rq));

        // The order of the stages matter!
        let mut stages = tuple_list!(
            calibration,
            cmplog,
            mutational_stage,
            afl_stats_stage,
            sync_stage
        );

        // Run our fuzzer; WITH CmpLog
        run_fuzzer_with_stages(
            opt,
            &mut fuzzer,
            &mut stages,
            &mut executor,
            &mut state,
            &mut restarting_mgr,
        )?;
    } else {
        // The order of the stages matter!
        let mut stages = tuple_list!(calibration, mutational_stage, afl_stats_stage, sync_stage);

        // Run our fuzzer; NO CmpLog
        run_fuzzer_with_stages(
            opt,
            &mut fuzzer,
            &mut stages,
            &mut executor,
            &mut state,
            &mut restarting_mgr,
        )?;
    }
    Ok(())
    // TODO: serialize state when exiting.
}

fn base_executor_builder<'a>(
    opt: &'a Opt,
    shmem_provider: &'a mut UnixShMemProvider,
    fuzzer_dir: &Path,
) -> ForkserverExecutorBuilder<'a, UnixShMemProvider> {
    let mut executor = ForkserverExecutor::builder()
        .program(opt.executable.clone())
        .coverage_map_size(opt.map_size.unwrap_or(AFL_DEFAULT_MAP_SIZE))
        .debug_child(opt.debug_child)
        .is_persistent(opt.is_persistent)
        .is_deferred_frksrv(opt.defer_forkserver)
        .min_input_size(opt.min_input_len.unwrap_or(AFL_DEFAULT_INPUT_LEN_MIN))
        .max_input_size(opt.max_input_len.unwrap_or(AFL_DEFAULT_INPUT_LEN_MAX))
        .timeout(Duration::from_millis(opt.hang_timeout));
    if let Some(target_env) = &opt.target_env {
        executor = executor.envs(target_env);
    }
    if let Some(kill_signal) = opt.kill_signal {
        executor = executor.kill_signal(kill_signal);
    }
    if opt.is_persistent || opt.qemu_mode || opt.unicorn_mode {
        executor = executor.shmem_provider(shmem_provider);
    }
    // Set arguments for the target if necessary
    for arg in &opt.target_args {
        if arg == AFL_HARNESS_FILE_INPUT {
            let mut file = get_unique_std_input_file();
            if let Some(ext) = &opt.input_ext {
                file = format!("{file}.{ext}");
            }
            if let Some(cur_input_dir) = &opt.cur_input_dir {
                executor = executor.arg_input_file(cur_input_dir.join(file));
            } else {
                executor = executor.arg_input_file(fuzzer_dir.join(file));
            }
        } else {
            executor = executor.arg(arg);
        }
    }
    if opt.qemu_mode {
        // We need to give the harness as the first argument to afl-qemu-trace.
        executor = executor.arg(opt.executable.clone());
        executor = executor.program(
            find_afl_binary("afl-qemu-trace", Some(opt.executable.clone()))
                .expect("to find afl-qemu-trace"),
        );
    }
    executor
}

pub fn fuzzer_target_mode(opt: &Opt) -> Cow<'static, str> {
    let mut res = String::new();
    if opt.unicorn_mode {
        res = format!("{res}unicorn ");
    }
    if opt.qemu_mode {
        res = format!("{res}qemu ");
    }
    if opt.forkserver_cs {
        res = format!("{res}coresight ");
    }
    if opt.no_forkserver {
        res = format!("{res}no_fsrv ");
    }
    if opt.crash_mode {
        res = format!("{res}crash ");
    }
    if opt.is_persistent {
        res = format!("{res}persistent ");
    }
    // TODO: not always shmem_testcase
    res = format!("{res}shmem_testcase ");
    if opt.defer_forkserver {
        res = format!("{res}deferred ");
    }
    if !(opt.unicorn_mode
        || opt.qemu_mode
        || opt.forkserver_cs
        || opt.non_instrumented_mode
        || opt.no_forkserver
        || opt.crash_mode
        || opt.is_persistent
        || opt.defer_forkserver)
    {
        res = format!("{res}default");
    }
    Cow::Owned(res)
}

#[derive(Debug, Serialize, Deserialize, SerdeAny)]
pub struct IsInitialCorpusEntryMetadata {}

pub fn run_fuzzer_with_stages<Z, ST, E, EM>(
    opt: &Opt,
    fuzzer: &mut Z,
    stages: &mut ST,
    executor: &mut E,
    state: &mut <Z as UsesState>::State,
    mgr: &mut EM,
) -> Result<(), Error>
where
    Z: Fuzzer<E, EM, ST>,
    E: UsesState<State = Z::State>,
    EM: ProgressReporter<State = Z::State> + EventProcessor<E, Z>,
    ST: StagesTuple<E, EM, Z::State, Z>,
    <Z as UsesState>::State: HasLastReportTime + HasExecutions + HasMetadata,
{
    if opt.bench_just_one {
        fuzzer.fuzz_loop_for(stages, executor, state, mgr, 1)?;
    } else {
        fuzzer.fuzz_loop(stages, executor, state, mgr)?;
    }
    Ok(())
}<|MERGE_RESOLUTION|>--- conflicted
+++ resolved
@@ -251,13 +251,8 @@
     };
 
     // Finalize and build our Executor
-<<<<<<< HEAD
-    let mut executor = executor
+    let mut executor = executor_builder
         .build_dynamic_map(edges_observer, tuple_list!(time_observer))
-=======
-    let mut executor = executor_builder
-        .build(tuple_list!(time_observer, edges_observer))
->>>>>>> 4e54182b
         .unwrap();
 
     let queue_dir = fuzzer_dir.join("queue");
