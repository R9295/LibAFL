//! A `QEMU`-based executor for binary-only instrumentation in `LibAFL`
#[cfg(emulation_mode = "usermode")]
use core::ptr;
use core::{
    ffi::c_void,
    fmt::{self, Debug, Formatter},
    time::Duration,
};

#[cfg(feature = "fork")]
use libafl::{
    events::EventManager, executors::InProcessForkExecutor, state::HasLastReportTime, HasMetadata,
};
use libafl::{
    events::{EventFirer, EventRestarter},
    executors::{
        hooks::inprocess::InProcessExecutorHandlerData,
        inprocess::{HasInProcessHooks, InProcessExecutor},
        Executor, ExitKind, HasObservers,
    },
    feedbacks::Feedback,
    fuzzer::HasObjective,
    observers::{ObserversTuple, UsesObservers},
    state::{HasCorpus, HasExecutions, HasSolutions, State, UsesState},
    Error, ExecutionProcessor, HasScheduler,
};
#[cfg(feature = "fork")]
use libafl_bolts::shmem::ShMemProvider;
use libafl_bolts::{
    os::unix_signals::{siginfo_t, ucontext_t, Signal},
    tuples::RefIndexable,
};

use crate::{helpers::QemuHelperTuple, hooks::QemuHooks, Qemu};

/// A version of `QemuExecutor` with a state accessible from the harness.
pub mod stateful;

pub struct QemuExecutorState<'a, QT, S>
where
    QT: QemuHelperTuple<S>,
    S: State + HasExecutions,
{
    hooks: &'a mut QemuHooks<QT, S>,
    first_exec: bool,
}

pub struct QemuExecutor<'a, H, OT, QT, S>
where
    H: FnMut(&S::Input) -> ExitKind,
    S: State + HasExecutions,
    OT: ObserversTuple<S>,
    QT: QemuHelperTuple<S>,
{
    inner: InProcessExecutor<'a, H, OT, S>,
    state: QemuExecutorState<'a, QT, S>,
}

impl<'a, H, OT, QT, S> Debug for QemuExecutor<'a, H, OT, QT, S>
where
    H: FnMut(&S::Input) -> ExitKind,
    S: State + HasExecutions,
    OT: ObserversTuple<S> + Debug,
    QT: QemuHelperTuple<S> + Debug,
{
    fn fmt(&self, f: &mut Formatter<'_>) -> fmt::Result {
        f.debug_struct("QemuExecutor")
            .field("hooks", &self.state.hooks)
            .field("inner", &self.inner)
            .finish()
    }
}

#[cfg(emulation_mode = "usermode")]
extern "C" {
    // Original QEMU user signal handler
    fn libafl_qemu_handle_crash(signal: i32, info: *mut siginfo_t, puc: *mut c_void);
}

#[cfg(emulation_mode = "usermode")]
pub unsafe fn inproc_qemu_crash_handler<'a, E, EM, OF, Z, QT, S>(
    signal: Signal,
    info: &'a mut siginfo_t,
    mut context: Option<&'a mut ucontext_t>,
    _data: &'a mut InProcessExecutorHandlerData,
) where
    E: Executor<EM, Z> + HasObservers,
    EM: EventFirer<State = E::State> + EventRestarter<State = E::State>,
    OF: Feedback<E::State>,
    E::State: HasExecutions + HasSolutions + HasCorpus,
    Z: HasObjective<Objective = OF, State = E::State>,
    QT: QemuHelperTuple<S> + Debug + 'a,
    S: State + HasExecutions + 'a,
{
    let puc = match &mut context {
        Some(v) => ptr::from_mut::<ucontext_t>(*v) as *mut c_void,
        None => ptr::null_mut(),
    };
    libafl_qemu_handle_crash(signal as i32, info, puc);
}

#[cfg(emulation_mode = "systemmode")]
pub(crate) static mut BREAK_ON_TMOUT: bool = false;

#[cfg(emulation_mode = "systemmode")]
extern "C" {
    fn qemu_system_debug_request();
}

#[cfg(emulation_mode = "systemmode")]
pub unsafe fn inproc_qemu_timeout_handler<'a, E, EM, OF, Z>(
    signal: Signal,
    info: &'a mut siginfo_t,
    context: Option<&'a mut ucontext_t>,
    data: &'a mut InProcessExecutorHandlerData,
) where
    E: Executor<EM, Z> + HasObservers + HasInProcessHooks<E::State>,
    EM: EventFirer<State = E::State> + EventRestarter<State = E::State>,
    OF: Feedback<E::State>,
    E::State: HasSolutions + HasCorpus + HasExecutions,
<<<<<<< HEAD
    Z: HasObjective<Objective = OF, State = E::State> + HasScheduler + ExecutionProcessor,
=======
    Z: HasObjective<Objective = OF, State = E::State> + ExecutionProcessor + HasScheduler,
>>>>>>> e8de3591
{
    if BREAK_ON_TMOUT {
        qemu_system_debug_request();
    } else {
        libafl::executors::hooks::unix::unix_signal_handler::inproc_timeout_handler::<E, EM, OF, Z>(
            signal, info, context, data,
        );
    }
}

impl<'a, QT, S> QemuExecutorState<'a, QT, S>
where
    S: State + HasExecutions,
    QT: QemuHelperTuple<S> + Debug,
{
    pub fn new<E, EM, OF, OT, Z>(hooks: &'a mut QemuHooks<QT, S>) -> Result<Self, Error>
    where
        E: Executor<EM, Z, State = S> + HasInProcessHooks<S> + HasObservers,
        EM: EventFirer<State = S> + EventRestarter<State = S>,
        OF: Feedback<S>,
        OT: ObserversTuple<S>,
        S: State + HasExecutions + HasCorpus + HasSolutions,
        Z: HasObjective<Objective = OF, State = S> + ExecutionProcessor + HasScheduler,
    {
        #[cfg(emulation_mode = "usermode")]
        {
            let handler = |hooks: &mut QemuHooks<QT, S>, host_sig| {
                eprintln!("Crashed with signal {host_sig}");
                unsafe {
                    libafl::executors::inprocess::generic_inproc_crash_handler::<E, EM, OF, Z>();
                }
                if let Some(cpu) = hooks.qemu().current_cpu() {
                    eprint!("Context:\n{}", cpu.display_context());
                }
            };

            hooks.crash_closure(Box::new(handler));
        }
        Ok(QemuExecutorState {
            first_exec: true,
            hooks,
        })
    }

    #[must_use]
    pub fn hooks(&self) -> &QemuHooks<QT, S> {
        self.hooks
    }

    pub fn hooks_mut(&mut self) -> &mut QemuHooks<QT, S> {
        self.hooks
    }

    #[must_use]
    pub fn qemu(&self) -> &Qemu {
        self.hooks.qemu()
    }
}

impl<'a, H, OT, QT, S> QemuExecutor<'a, H, OT, QT, S>
where
    H: FnMut(&S::Input) -> ExitKind,
    S: State + HasExecutions,
    OT: ObserversTuple<S>,
    QT: QemuHelperTuple<S> + Debug,
{
    pub fn new<EM, OF, Z>(
        hooks: &'a mut QemuHooks<QT, S>,
        harness_fn: &'a mut H,
        observers: OT,
        fuzzer: &mut Z,
        state: &mut S,
        event_mgr: &mut EM,
        timeout: Duration,
    ) -> Result<Self, Error>
    where
        EM: EventFirer<State = S> + EventRestarter<State = S>,
        OF: Feedback<S>,
        S: State + HasExecutions + HasCorpus + HasSolutions,
        Z: HasObjective<Objective = OF, State = S> + HasScheduler + ExecutionProcessor,
    {
        let mut inner = InProcessExecutor::with_timeout(
            harness_fn, observers, fuzzer, state, event_mgr, timeout,
        )?;

        #[cfg(emulation_mode = "usermode")]
        {
            inner.inprocess_hooks_mut().crash_handler =
                inproc_qemu_crash_handler::<InProcessExecutor<'a, H, OT, S>, EM, OF, Z, QT, S>
                    as *const c_void;
        }

        #[cfg(emulation_mode = "systemmode")]
        {
            inner.inprocess_hooks_mut().timeout_handler =
                inproc_qemu_timeout_handler::<InProcessExecutor<'a, H, OT, S>, EM, OF, Z>
                    as *const c_void;
        }

        let state =
            QemuExecutorState::new::<InProcessExecutor<'a, H, OT, S>, EM, OF, OT, Z>(hooks)?;

        Ok(Self { inner, state })
    }

    pub fn inner(&self) -> &InProcessExecutor<'a, H, OT, S> {
        &self.inner
    }

    #[cfg(emulation_mode = "systemmode")]
    pub fn break_on_timeout(&mut self) {
        unsafe {
            BREAK_ON_TMOUT = true;
        }
    }

    pub fn inner_mut(&mut self) -> &mut InProcessExecutor<'a, H, OT, S> {
        &mut self.inner
    }

    pub fn hooks(&self) -> &QemuHooks<QT, S> {
        self.state.hooks()
    }

    pub fn hooks_mut(&mut self) -> &mut QemuHooks<QT, S> {
        self.state.hooks_mut()
    }

    pub fn emulator(&self) -> &Qemu {
        self.state.qemu()
    }
}

impl<'a, QT, S> QemuExecutorState<'a, QT, S>
where
    S: State + HasExecutions + HasCorpus + HasSolutions,
    QT: QemuHelperTuple<S> + Debug,
{
    fn pre_exec<E, EM, OF, Z>(&mut self, input: &E::Input, qemu: Qemu)
    where
        E: Executor<EM, Z, State = S>,
        EM: EventFirer<State = S> + EventRestarter<State = S>,
        OF: Feedback<S>,
        Z: HasObjective<Objective = OF, State = S>,
    {
        if self.first_exec {
            self.hooks.helpers().first_exec_all(self.hooks);
            self.first_exec = false;
        }
        self.hooks.helpers_mut().pre_exec_all(qemu, input);
    }

    fn post_exec<E, EM, OT, OF, Z>(
        &mut self,
        input: &E::Input,
        qemu: Qemu,
        observers: &mut OT,
        exit_kind: &mut ExitKind,
    ) where
        E: Executor<EM, Z, State = S> + HasObservers,
        EM: EventFirer<State = S> + EventRestarter<State = S>,
        OT: ObserversTuple<S>,
        OF: Feedback<S>,
        Z: HasObjective<Objective = OF, State = S>,
    {
        self.hooks
            .helpers_mut()
            .post_exec_all(qemu, input, observers, exit_kind);
    }
}

impl<'a, EM, H, OT, OF, QT, S, Z> Executor<EM, Z> for QemuExecutor<'a, H, OT, QT, S>
where
    EM: EventFirer<State = S> + EventRestarter<State = S>,
    H: FnMut(&S::Input) -> ExitKind,
    S: State + HasExecutions + HasCorpus + HasSolutions,
    OT: ObserversTuple<S>,
    OF: Feedback<S>,
    QT: QemuHelperTuple<S> + Debug,
    Z: HasObjective<Objective = OF, State = S>,
{
    fn run_target(
        &mut self,
        fuzzer: &mut Z,
        state: &mut Self::State,
        mgr: &mut EM,
        input: &Self::Input,
    ) -> Result<ExitKind, Error> {
        let qemu = Qemu::get().unwrap();
        self.state.pre_exec::<Self, EM, OF, Z>(input, qemu);
        let mut exit_kind = self.inner.run_target(fuzzer, state, mgr, input)?;
        self.state.post_exec::<Self, EM, OT, OF, Z>(
            input,
            qemu,
            &mut *self.inner.observers_mut(),
            &mut exit_kind,
        );
        Ok(exit_kind)
    }
}

impl<'a, H, OT, QT, S> UsesState for QemuExecutor<'a, H, OT, QT, S>
where
    H: FnMut(&S::Input) -> ExitKind,
    OT: ObserversTuple<S>,
    QT: QemuHelperTuple<S>,
    S: State + HasExecutions,
{
    type State = S;
}

impl<'a, H, OT, QT, S> UsesObservers for QemuExecutor<'a, H, OT, QT, S>
where
    H: FnMut(&S::Input) -> ExitKind,
    OT: ObserversTuple<S>,
    QT: QemuHelperTuple<S>,
    S: State + HasExecutions,
{
    type Observers = OT;
}

impl<'a, H, OT, QT, S> HasObservers for QemuExecutor<'a, H, OT, QT, S>
where
    H: FnMut(&S::Input) -> ExitKind,
    S: State + HasExecutions,
    OT: ObserversTuple<S>,
    QT: QemuHelperTuple<S>,
{
    #[inline]
    fn observers(&self) -> RefIndexable<&Self::Observers, Self::Observers> {
        self.inner.observers()
    }

    #[inline]
    fn observers_mut(&mut self) -> RefIndexable<&mut Self::Observers, Self::Observers> {
        self.inner.observers_mut()
    }
}

#[cfg(feature = "fork")]
pub struct QemuForkExecutor<'a, H, OT, QT, S, SP, EM, Z>
where
    H: FnMut(&S::Input) -> ExitKind,
    S: State + HasExecutions,
    OT: ObserversTuple<S>,
    QT: QemuHelperTuple<S>,
    SP: ShMemProvider,
    EM: UsesState<State = S>,
    Z: UsesState<State = S>,
{
    inner: InProcessForkExecutor<'a, H, OT, S, SP, EM, Z>,
    state: QemuExecutorState<'a, QT, S>,
}

#[cfg(feature = "fork")]
impl<'a, H, OT, QT, S, SP, EM, Z> Debug for QemuForkExecutor<'a, H, OT, QT, S, SP, EM, Z>
where
    H: FnMut(&S::Input) -> ExitKind,
    S: State + HasExecutions,
    OT: ObserversTuple<S> + Debug,
    QT: QemuHelperTuple<S> + Debug,
    SP: ShMemProvider,
    EM: UsesState<State = S>,
    Z: UsesState<State = S>,
{
    fn fmt(&self, f: &mut Formatter<'_>) -> fmt::Result {
        f.debug_struct("QemuForkExecutor")
            .field("hooks", &self.state.hooks)
            .field("inner", &self.inner)
            .finish()
    }
}

#[cfg(feature = "fork")]
impl<'a, H, OT, QT, S, SP, EM, Z, OF> QemuForkExecutor<'a, H, OT, QT, S, SP, EM, Z>
where
    H: FnMut(&S::Input) -> ExitKind,
    S: State + HasExecutions,
    OT: ObserversTuple<S>,
    QT: QemuHelperTuple<S>,
    SP: ShMemProvider,
    EM: EventFirer<State = S> + EventRestarter,
    OF: Feedback<S>,
    S: HasSolutions,
    Z: HasObjective<Objective = OF, State = S>,
{
    pub fn new(
        hooks: &'a mut QemuHooks<QT, S>,
        harness_fn: &'a mut H,
        observers: OT,
        fuzzer: &mut Z,
        state: &mut S,
        event_mgr: &mut EM,
        shmem_provider: SP,
        timeout: core::time::Duration,
    ) -> Result<Self, Error> {
        assert!(!QT::HOOKS_DO_SIDE_EFFECTS, "When using QemuForkExecutor, the hooks must not do any side effect as they will happen in the child process and then discarded");

        Ok(Self {
            inner: InProcessForkExecutor::new(
                harness_fn,
                observers,
                fuzzer,
                state,
                event_mgr,
                timeout,
                shmem_provider,
            )?,
            state: QemuExecutorState {
                first_exec: true,
                hooks,
            },
        })
    }

    pub fn inner(&self) -> &InProcessForkExecutor<'a, H, OT, S, SP, EM, Z> {
        &self.inner
    }

    pub fn inner_mut(&mut self) -> &mut InProcessForkExecutor<'a, H, OT, S, SP, EM, Z> {
        &mut self.inner
    }

    pub fn hooks(&self) -> &QemuHooks<QT, S> {
        self.state.hooks
    }

    pub fn hooks_mut(&mut self) -> &mut QemuHooks<QT, S> {
        self.state.hooks
    }

    pub fn qemu(&self) -> &Qemu {
        self.state.hooks.qemu()
    }
}

#[cfg(feature = "fork")]
impl<'a, EM, H, OT, QT, S, Z, SP, OF> Executor<EM, Z>
    for QemuForkExecutor<'a, H, OT, QT, S, SP, EM, Z>
where
    EM: EventManager<InProcessForkExecutor<'a, H, OT, S, SP, EM, Z>, Z, State = S>,
    H: FnMut(&S::Input) -> ExitKind,
    S: State + HasMetadata + HasExecutions + HasLastReportTime + HasCorpus + HasSolutions,
    OT: ObserversTuple<S> + Debug,
    QT: QemuHelperTuple<S>,
    SP: ShMemProvider,
    OF: Feedback<S>,
    Z: HasObjective<Objective = OF, State = S>,
{
    fn run_target(
        &mut self,
        fuzzer: &mut Z,
        state: &mut Self::State,
        mgr: &mut EM,
        input: &Self::Input,
    ) -> Result<ExitKind, Error> {
        let qemu = *self.state.hooks.qemu();
        if self.state.first_exec {
            self.state.hooks.helpers().first_exec_all(self.state.hooks);
            self.state.first_exec = false;
        }
        self.state.hooks.helpers_mut().pre_exec_all(qemu, input);
        let mut exit_kind = self.inner.run_target(fuzzer, state, mgr, input)?;
        self.state.hooks.helpers_mut().post_exec_all(
            qemu,
            input,
            &mut *self.inner.observers_mut(),
            &mut exit_kind,
        );
        Ok(exit_kind)
    }
}

#[cfg(feature = "fork")]
impl<'a, H, OT, QT, S, SP, EM, Z> UsesObservers for QemuForkExecutor<'a, H, OT, QT, S, SP, EM, Z>
where
    H: FnMut(&S::Input) -> ExitKind,
    OT: ObserversTuple<S>,
    QT: QemuHelperTuple<S>,
    S: State + HasExecutions,
    SP: ShMemProvider,
    EM: UsesState<State = S>,
    Z: UsesState<State = S>,
{
    type Observers = OT;
}

#[cfg(feature = "fork")]
impl<'a, H, OT, QT, S, SP, EM, Z> UsesState for QemuForkExecutor<'a, H, OT, QT, S, SP, EM, Z>
where
    H: FnMut(&S::Input) -> ExitKind,
    OT: ObserversTuple<S>,
    QT: QemuHelperTuple<S>,
    S: State + HasExecutions,
    SP: ShMemProvider,
    EM: UsesState<State = S>,
    Z: UsesState<State = S>,
{
    type State = S;
}

#[cfg(feature = "fork")]
impl<'a, H, OT, QT, S, SP, EM, Z> HasObservers for QemuForkExecutor<'a, H, OT, QT, S, SP, EM, Z>
where
    H: FnMut(&S::Input) -> ExitKind,
    S: State + HasExecutions,
    OT: ObserversTuple<S>,
    QT: QemuHelperTuple<S>,
    SP: ShMemProvider,
    EM: UsesState<State = S>,
    Z: UsesState<State = S>,
{
    #[inline]
    fn observers(&self) -> RefIndexable<&Self::Observers, Self::Observers> {
        self.inner.observers()
    }

    #[inline]
    fn observers_mut(&mut self) -> RefIndexable<&mut Self::Observers, Self::Observers> {
        self.inner.observers_mut()
    }
}<|MERGE_RESOLUTION|>--- conflicted
+++ resolved
@@ -118,11 +118,7 @@
     EM: EventFirer<State = E::State> + EventRestarter<State = E::State>,
     OF: Feedback<E::State>,
     E::State: HasSolutions + HasCorpus + HasExecutions,
-<<<<<<< HEAD
-    Z: HasObjective<Objective = OF, State = E::State> + HasScheduler + ExecutionProcessor,
-=======
     Z: HasObjective<Objective = OF, State = E::State> + ExecutionProcessor + HasScheduler,
->>>>>>> e8de3591
 {
     if BREAK_ON_TMOUT {
         qemu_system_debug_request();
